from urllib.parse import unquote

from scrapy.exceptions import NotConfigured
from scrapy.utils.httpobj import urlparse_cached
from scrapy.utils.boto import is_botocore
from scrapy.core.downloader.handlers.http import HTTPDownloadHandler


def _get_boto_connection():
    from boto.s3.connection import S3Connection

    class _v19_S3Connection(S3Connection):
        """A dummy S3Connection wrapper that doesn't do any synchronous download"""
        def _mexe(self, method, bucket, key, headers, *args, **kwargs):
            return headers

    class _v20_S3Connection(S3Connection):
        """A dummy S3Connection wrapper that doesn't do any synchronous download"""
        def _mexe(self, http_request, *args, **kwargs):
            http_request.authorize(connection=self)
            return http_request.headers

    try:
        import boto.auth  # noqa: F401
    except ImportError:
        _S3Connection = _v19_S3Connection
    else:
        _S3Connection = _v20_S3Connection

    return _S3Connection


class S3DownloadHandler(object):

<<<<<<< HEAD
    def __init__(self, crawler, aws_access_key_id=None, aws_secret_access_key=None,
                 httpdownloadhandler=HTTPDownloadHandler, **kw):
=======
    def __init__(self, settings, aws_access_key_id=None, aws_secret_access_key=None,
                 httpdownloadhandler=HTTPDownloadHandler, **kw):

>>>>>>> 5577d4d2
        if not aws_access_key_id:
            aws_access_key_id = crawler.settings['AWS_ACCESS_KEY_ID']
        if not aws_secret_access_key:
            aws_secret_access_key = crawler.settings['AWS_SECRET_ACCESS_KEY']

        # If no credentials could be found anywhere,
        # consider this an anonymous connection request by default;
        # unless 'anon' was set explicitly (True/False).
        anon = kw.get('anon')
        if anon is None and not aws_access_key_id and not aws_secret_access_key:
            kw['anon'] = True
        self.anon = kw.get('anon')

        self._signer = None
        if is_botocore():
            import botocore.auth
            import botocore.credentials
            kw.pop('anon', None)
            if kw:
                raise TypeError('Unexpected keyword arguments: %s' % kw)
            if not self.anon:
                SignerCls = botocore.auth.AUTH_TYPE_MAPS['s3']
                self._signer = SignerCls(botocore.credentials.Credentials(
                    aws_access_key_id, aws_secret_access_key))
        else:
            _S3Connection = _get_boto_connection()
            try:
                self.conn = _S3Connection(
                    aws_access_key_id, aws_secret_access_key, **kw)
            except Exception as ex:
                raise NotConfigured(str(ex))

        self._download_http = httpdownloadhandler(crawler).download_request

    @classmethod
    def from_crawler(cls, crawler, *args, **kwargs):
        return cls(crawler, *args, **kwargs)

    def download_request(self, request, spider):
        p = urlparse_cached(request)
        scheme = 'https' if request.meta.get('is_secure') else 'http'
        bucket = p.hostname
        path = p.path + '?' + p.query if p.query else p.path
        url = '%s://%s.s3.amazonaws.com%s' % (scheme, bucket, path)
        if self.anon:
            request = request.replace(url=url)
        elif self._signer is not None:
            import botocore.awsrequest
            awsrequest = botocore.awsrequest.AWSRequest(
                method=request.method,
                url='%s://s3.amazonaws.com/%s%s' % (scheme, bucket, path),
                headers=request.headers.to_unicode_dict(),
                data=request.body)
            self._signer.add_auth(awsrequest)
            request = request.replace(
                url=url, headers=awsrequest.headers.items())
        else:
            signed_headers = self.conn.make_request(
                    method=request.method,
                    bucket=bucket,
                    key=unquote(p.path),
                    query_args=unquote(p.query),
                    headers=request.headers,
                    data=request.body)
            request = request.replace(url=url, headers=signed_headers)
        return self._download_http(request, spider)<|MERGE_RESOLUTION|>--- conflicted
+++ resolved
@@ -1,9 +1,9 @@
 from urllib.parse import unquote
 
+from scrapy.core.downloader.handlers.http import HTTPDownloadHandler
 from scrapy.exceptions import NotConfigured
+from scrapy.utils.boto import is_botocore
 from scrapy.utils.httpobj import urlparse_cached
-from scrapy.utils.boto import is_botocore
-from scrapy.core.downloader.handlers.http import HTTPDownloadHandler
 
 
 def _get_boto_connection():
@@ -32,14 +32,8 @@
 
 class S3DownloadHandler(object):
 
-<<<<<<< HEAD
     def __init__(self, crawler, aws_access_key_id=None, aws_secret_access_key=None,
                  httpdownloadhandler=HTTPDownloadHandler, **kw):
-=======
-    def __init__(self, settings, aws_access_key_id=None, aws_secret_access_key=None,
-                 httpdownloadhandler=HTTPDownloadHandler, **kw):
-
->>>>>>> 5577d4d2
         if not aws_access_key_id:
             aws_access_key_id = crawler.settings['AWS_ACCESS_KEY_ID']
         if not aws_secret_access_key:
