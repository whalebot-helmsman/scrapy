--- conflicted
+++ resolved
@@ -23,11 +23,6 @@
 from scrapy.item.pipeline import ItemPipelineManager
 from scrapy.spider import spiders
 from scrapy.spider.middleware import SpiderMiddlewareManager
-<<<<<<< HEAD
-from scrapy.utils.defer import chain_deferred, deferred_imap
-=======
-from scrapy.utils.request import request_info
->>>>>>> 38f184e4
 from scrapy.utils.misc import load_object
 from scrapy.utils.defer import mustbe_deferred
 
@@ -302,28 +297,15 @@
         def _on_success(response):
             """handle the result of a page download"""
             assert isinstance(response, (Response, Request))
-<<<<<<< HEAD
-=======
-            if self.debug_mode:
-                log.msg("Requested %s" % request_info(request), level=log.DEBUG, domain=domain)
-
->>>>>>> 38f184e4
             if isinstance(response, Response):
                 response.request = request # tie request to response received
                 log.msg("Crawled %s from <%s>" % (response, referer), level=log.DEBUG, domain=domain)
                 return response
             elif isinstance(response, Request):
-<<<<<<< HEAD
                 newrequest = response
-                schd = self.schedule(newrequest, spider)
-                chain_deferred(schd, newrequest.deferred)
-                return schd
-=======
-                newrequest = response # proper alias
                 schd = mustbe_deferred(self.schedule, newrequest, spider)
                 schd.chainDeferred(newrequest.deferred)
                 return newrequest.deferred
->>>>>>> 38f184e4
 
         def _on_error(_failure):
             """handle an error processing a page"""
