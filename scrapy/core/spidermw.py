"""
Spider Middleware manager

See documentation in docs/topics/spider-middleware.rst
"""
from collections.abc import Iterable
from itertools import islice
from typing import Callable, Union, Any

from twisted.python.failure import Failure

from scrapy import Request, Spider
from scrapy.exceptions import _InvalidOutput
from scrapy.http import Response
from scrapy.middleware import MiddlewareManager
from scrapy.utils.conf import build_component_list
from scrapy.utils.defer import mustbe_deferred
from scrapy.utils.python import MutableChain


def _isiterable(o):
    return isinstance(o, Iterable)


<<<<<<< HEAD
def _fname(f):
    return f"{f.__self__.__class__.__name__}.{f.__func__.__name__}"


ScrapeFunc = Callable[[Union[Response, Failure], Request, Spider], Any]


=======
>>>>>>> 099fb6ea
class SpiderMiddlewareManager(MiddlewareManager):

    component_name = 'spider middleware'

    @classmethod
    def _get_mwlist_from_settings(cls, settings):
        return build_component_list(settings.getwithbase('SPIDER_MIDDLEWARES'))

    def _add_middleware(self, mw):
        super()._add_middleware(mw)
        if hasattr(mw, 'process_spider_input'):
            self.methods['process_spider_input'].append(mw.process_spider_input)
        if hasattr(mw, 'process_start_requests'):
            self.methods['process_start_requests'].appendleft(mw.process_start_requests)
        process_spider_output = getattr(mw, 'process_spider_output', None)
        self.methods['process_spider_output'].appendleft(process_spider_output)
        process_spider_exception = getattr(mw, 'process_spider_exception', None)
        self.methods['process_spider_exception'].appendleft(process_spider_exception)

    def _process_spider_input(self, scrape_func: ScrapeFunc, response: Response, request: Request, spider: Spider):
        for method in self.methods['process_spider_input']:
            try:
                result = method(response=response, spider=spider)
                if result is not None:
                    msg = (f"Middleware {method.__qualname__} must return None "
                           f"or raise an exception, got {type(result)}")
                    raise _InvalidOutput(msg)
            except _InvalidOutput:
                raise
            except Exception:
                return scrape_func(Failure(), request, spider)
        return scrape_func(response, request, spider)

    def _evaluate_iterable(self, response: Response, spider: Spider, iterable: Iterable,
                           exception_processor_index: int, recover_to: MutableChain):
        try:
            for r in iterable:
                yield r
        except Exception as ex:
            exception_result = self._process_spider_exception(response, spider, Failure(ex),
                                                              exception_processor_index)
            if isinstance(exception_result, Failure):
                raise
            recover_to.extend(exception_result)

    def _process_spider_exception(self, response: Response, spider: Spider, _failure: Failure, start_index=0):
        exception = _failure.value
        # don't handle _InvalidOutput exception
        if isinstance(exception, _InvalidOutput):
            return _failure
        method_list = islice(self.methods['process_spider_exception'], start_index, None)
        for method_index, method in enumerate(method_list, start=start_index):
            if method is None:
                continue
            result = method(response=response, exception=exception, spider=spider)
            if _isiterable(result):
                # stop exception handling by handing control over to the
                # process_spider_output chain if an iterable has been returned
                return self._process_spider_output(response, spider, result, method_index + 1)
            elif result is None:
                continue
            else:
                msg = (f"Middleware {method.__qualname__} must return None "
                       f"or an iterable, got {type(result)}")
                raise _InvalidOutput(msg)
        return _failure

    def _process_spider_output(self, response: Response, spider: Spider,
                               result: Iterable, start_index=0):
        # items in this iterable do not need to go through the process_spider_output
        # chain, they went through it already from the process_spider_exception method
        recovered = MutableChain()

        method_list = islice(self.methods['process_spider_output'], start_index, None)
        for method_index, method in enumerate(method_list, start=start_index):
            if method is None:
                continue
            try:
                # might fail directly if the output value is not a generator
                result = method(response=response, result=result, spider=spider)
            except Exception as ex:
                exception_result = self._process_spider_exception(response, spider, Failure(ex), method_index + 1)
                if isinstance(exception_result, Failure):
                    raise
                return exception_result
            if _isiterable(result):
                result = self._evaluate_iterable(response, spider, result, method_index + 1, recovered)
            else:
                msg = (f"Middleware {method.__qualname__} must return an "
                       f"iterable, got {type(result)}")
                raise _InvalidOutput(msg)

        return MutableChain(result, recovered)

    def _process_callback_output(self, response: Response, spider: Spider, result: Iterable):
        recovered = MutableChain()
        result = self._evaluate_iterable(response, spider, result, 0, recovered)
        return MutableChain(self._process_spider_output(response, spider, result), recovered)

    def scrape_response(self, scrape_func: ScrapeFunc, response: Response, request: Request, spider: Spider):
        def process_callback_output(result: Iterable):
            return self._process_callback_output(response, spider, result)

        def process_spider_exception(_failure: Failure):
            return self._process_spider_exception(response, spider, _failure)

        dfd = mustbe_deferred(self._process_spider_input, scrape_func, response, request, spider)
        dfd.addCallbacks(callback=process_callback_output, errback=process_spider_exception)
        return dfd

    def process_start_requests(self, start_requests, spider: Spider):
        return self._process_chain('process_start_requests', start_requests, spider)<|MERGE_RESOLUTION|>--- conflicted
+++ resolved
@@ -22,16 +22,9 @@
     return isinstance(o, Iterable)
 
 
-<<<<<<< HEAD
-def _fname(f):
-    return f"{f.__self__.__class__.__name__}.{f.__func__.__name__}"
-
-
 ScrapeFunc = Callable[[Union[Response, Failure], Request, Spider], Any]
 
 
-=======
->>>>>>> 099fb6ea
 class SpiderMiddlewareManager(MiddlewareManager):
 
     component_name = 'spider middleware'
