import unittest
import re
import json
import xmlrpc.client
import warnings
<<<<<<< HEAD
from unittest import mock
from urllib.parse import parse_qs, unquote_to_bytes, urlparse
=======

from six.moves import xmlrpc_client as xmlrpclib
from six.moves.urllib.parse import urlparse, parse_qs
>>>>>>> 16e0636d

from scrapy.http import Request, FormRequest, XmlRpcRequest, JsonRequest, Headers, HtmlResponse
from scrapy.utils.python import to_bytes, to_unicode


class RequestTest(unittest.TestCase):

    request_class = Request
    default_method = 'GET'
    default_headers = {}
    default_meta = {}

    def test_init(self):
        # Request requires url in the __init__ method
        self.assertRaises(Exception, self.request_class)

        # url argument must be basestring
        self.assertRaises(TypeError, self.request_class, 123)
        r = self.request_class('http://www.example.com')

        r = self.request_class("http://www.example.com")
        assert isinstance(r.url, str)
        self.assertEqual(r.url, "http://www.example.com")
        self.assertEqual(r.method, self.default_method)

        assert isinstance(r.headers, Headers)
        self.assertEqual(r.headers, self.default_headers)
        self.assertEqual(r.meta, self.default_meta)

        meta = {"lala": "lolo"}
        headers = {b"caca": b"coco"}
        r = self.request_class("http://www.example.com", meta=meta, headers=headers, body="a body")

        assert r.meta is not meta
        self.assertEqual(r.meta, meta)
        assert r.headers is not headers
        self.assertEqual(r.headers[b"caca"], b"coco")

    def test_url_no_scheme(self):
        self.assertRaises(ValueError, self.request_class, 'foo')
        self.assertRaises(ValueError, self.request_class, '/foo/')
        self.assertRaises(ValueError, self.request_class, '/foo:bar')

    def test_headers(self):
        # Different ways of setting headers attribute
        url = 'http://www.scrapy.org'
        headers = {b'Accept': 'gzip', b'Custom-Header': 'nothing to tell you'}
        r = self.request_class(url=url, headers=headers)
        p = self.request_class(url=url, headers=r.headers)

        self.assertEqual(r.headers, p.headers)
        self.assertFalse(r.headers is headers)
        self.assertFalse(p.headers is r.headers)

        # headers must not be unicode
        h = Headers({'key1': u'val1', u'key2': 'val2'})
        h[u'newkey'] = u'newval'
        for k, v in h.items():
            self.assertIsInstance(k, bytes)
            for s in v:
                self.assertIsInstance(s, bytes)

    def test_eq(self):
        url = 'http://www.scrapy.org'
        r1 = self.request_class(url=url)
        r2 = self.request_class(url=url)
        self.assertNotEqual(r1, r2)

        set_ = set()
        set_.add(r1)
        set_.add(r2)
        self.assertEqual(len(set_), 2)

    def test_url(self):
        r = self.request_class(url="http://www.scrapy.org/path")
        self.assertEqual(r.url, "http://www.scrapy.org/path")

    def test_url_quoting(self):
        r = self.request_class(url="http://www.scrapy.org/blank%20space")
        self.assertEqual(r.url, "http://www.scrapy.org/blank%20space")
        r = self.request_class(url="http://www.scrapy.org/blank space")
        self.assertEqual(r.url, "http://www.scrapy.org/blank%20space")

    def test_url_encoding(self):
        r = self.request_class(url=u"http://www.scrapy.org/price/£")
        self.assertEqual(r.url, "http://www.scrapy.org/price/%C2%A3")

    def test_url_encoding_other(self):
        # encoding affects only query part of URI, not path
        # path part should always be UTF-8 encoded before percent-escaping
        r = self.request_class(url=u"http://www.scrapy.org/price/£", encoding="utf-8")
        self.assertEqual(r.url, "http://www.scrapy.org/price/%C2%A3")

        r = self.request_class(url=u"http://www.scrapy.org/price/£", encoding="latin1")
        self.assertEqual(r.url, "http://www.scrapy.org/price/%C2%A3")

    def test_url_encoding_query(self):
        r1 = self.request_class(url=u"http://www.scrapy.org/price/£?unit=µ")
        self.assertEqual(r1.url, "http://www.scrapy.org/price/%C2%A3?unit=%C2%B5")

        # should be same as above
        r2 = self.request_class(url=u"http://www.scrapy.org/price/£?unit=µ", encoding="utf-8")
        self.assertEqual(r2.url, "http://www.scrapy.org/price/%C2%A3?unit=%C2%B5")

    def test_url_encoding_query_latin1(self):
        # encoding is used for encoding query-string before percent-escaping;
        # path is still UTF-8 encoded before percent-escaping
        r3 = self.request_class(url=u"http://www.scrapy.org/price/µ?currency=£", encoding="latin1")
        self.assertEqual(r3.url, "http://www.scrapy.org/price/%C2%B5?currency=%A3")

    def test_url_encoding_nonutf8_untouched(self):
        # percent-escaping sequences that do not match valid UTF-8 sequences
        # should be kept untouched (just upper-cased perhaps)
        #
        # See https://tools.ietf.org/html/rfc3987#section-3.2
        #
        # "Conversions from URIs to IRIs MUST NOT use any character encoding
        # other than UTF-8 in steps 3 and 4, even if it might be possible to
        # guess from the context that another character encoding than UTF-8 was
        # used in the URI.  For example, the URI
        # "http://www.example.org/r%E9sum%E9.html" might with some guessing be
        # interpreted to contain two e-acute characters encoded as iso-8859-1.
        # It must not be converted to an IRI containing these e-acute
        # characters.  Otherwise, in the future the IRI will be mapped to
        # "http://www.example.org/r%C3%A9sum%C3%A9.html", which is a different
        # URI from "http://www.example.org/r%E9sum%E9.html".
        r1 = self.request_class(url=u"http://www.scrapy.org/price/%a3")
        self.assertEqual(r1.url, "http://www.scrapy.org/price/%a3")

        r2 = self.request_class(url=u"http://www.scrapy.org/r%C3%A9sum%C3%A9/%a3")
        self.assertEqual(r2.url, "http://www.scrapy.org/r%C3%A9sum%C3%A9/%a3")

        r3 = self.request_class(url=u"http://www.scrapy.org/résumé/%a3")
        self.assertEqual(r3.url, "http://www.scrapy.org/r%C3%A9sum%C3%A9/%a3")

        r4 = self.request_class(url=u"http://www.example.org/r%E9sum%E9.html")
        self.assertEqual(r4.url, "http://www.example.org/r%E9sum%E9.html")

    def test_body(self):
        r1 = self.request_class(url="http://www.example.com/")
        assert r1.body == b''

        r2 = self.request_class(url="http://www.example.com/", body=b"")
        assert isinstance(r2.body, bytes)
        self.assertEqual(r2.encoding, 'utf-8') # default encoding

        r3 = self.request_class(url="http://www.example.com/", body=u"Price: \xa3100", encoding='utf-8')
        assert isinstance(r3.body, bytes)
        self.assertEqual(r3.body, b"Price: \xc2\xa3100")

        r4 = self.request_class(url="http://www.example.com/", body=u"Price: \xa3100", encoding='latin1')
        assert isinstance(r4.body, bytes)
        self.assertEqual(r4.body, b"Price: \xa3100")

    def test_ajax_url(self):
        # ascii url
        r = self.request_class(url="http://www.example.com/ajax.html#!key=value")
        self.assertEqual(r.url, "http://www.example.com/ajax.html?_escaped_fragment_=key%3Dvalue")
        # unicode url
        r = self.request_class(url=u"http://www.example.com/ajax.html#!key=value")
        self.assertEqual(r.url, "http://www.example.com/ajax.html?_escaped_fragment_=key%3Dvalue")

    def test_copy(self):
        """Test Request copy"""

        def somecallback():
            pass

        r1 = self.request_class("http://www.example.com", flags=['f1', 'f2'],
                                callback=somecallback, errback=somecallback)
        r1.meta['foo'] = 'bar'
        r1.cb_kwargs['key'] = 'value'
        r2 = r1.copy()

        # make sure copy does not propagate callbacks
        assert r1.callback is somecallback
        assert r1.errback is somecallback
        assert r2.callback is r1.callback
        assert r2.errback is r2.errback

        # make sure flags list is shallow copied
        assert r1.flags is not r2.flags, "flags must be a shallow copy, not identical"
        self.assertEqual(r1.flags, r2.flags)

        # make sure cb_kwargs dict is shallow copied
        assert r1.cb_kwargs is not r2.cb_kwargs, "cb_kwargs must be a shallow copy, not identical"
        self.assertEqual(r1.cb_kwargs, r2.cb_kwargs)

        # make sure meta dict is shallow copied
        assert r1.meta is not r2.meta, "meta must be a shallow copy, not identical"
        self.assertEqual(r1.meta, r2.meta)

        # make sure headers attribute is shallow copied
        assert r1.headers is not r2.headers, "headers must be a shallow copy, not identical"
        self.assertEqual(r1.headers, r2.headers)
        self.assertEqual(r1.encoding, r2.encoding)
        self.assertEqual(r1.dont_filter, r2.dont_filter)

        # Request.body can be identical since it's an immutable object (str)

    def test_copy_inherited_classes(self):
        """Test Request children copies preserve their class"""

        class CustomRequest(self.request_class):
            pass

        r1 = CustomRequest('http://www.example.com')
        r2 = r1.copy()

        assert type(r2) is CustomRequest

    def test_replace(self):
        """Test Request.replace() method"""
        r1 = self.request_class("http://www.example.com", method='GET')
        hdrs = Headers(r1.headers)
        hdrs[b'key'] = b'value'
        r2 = r1.replace(method="POST", body="New body", headers=hdrs)
        self.assertEqual(r1.url, r2.url)
        self.assertEqual((r1.method, r2.method), ("GET", "POST"))
        self.assertEqual((r1.body, r2.body), (b'', b"New body"))
        self.assertEqual((r1.headers, r2.headers), (self.default_headers, hdrs))

        # Empty attributes (which may fail if not compared properly)
        r3 = self.request_class("http://www.example.com", meta={'a': 1}, dont_filter=True)
        r4 = r3.replace(url="http://www.example.com/2", body=b'', meta={}, dont_filter=False)
        self.assertEqual(r4.url, "http://www.example.com/2")
        self.assertEqual(r4.body, b'')
        self.assertEqual(r4.meta, {})
        assert r4.dont_filter is False

    def test_method_always_str(self):
        r = self.request_class("http://www.example.com", method=u"POST")
        assert isinstance(r.method, str)

    def test_immutable_attributes(self):
        r = self.request_class("http://example.com")
        self.assertRaises(AttributeError, setattr, r, 'url', 'http://example2.com')
        self.assertRaises(AttributeError, setattr, r, 'body', 'xxx')

    def test_callback_is_callable(self):
        def a_function():
            pass
        r = self.request_class('http://example.com')
        self.assertIsNone(r.callback)
        r = self.request_class('http://example.com', a_function)
        self.assertIs(r.callback, a_function)
        with self.assertRaises(TypeError):
            self.request_class('http://example.com', 'a_function')

    def test_errback_is_callable(self):
        def a_function():
            pass
        r = self.request_class('http://example.com')
        self.assertIsNone(r.errback)
        r = self.request_class('http://example.com', a_function, errback=a_function)
        self.assertIs(r.errback, a_function)
        with self.assertRaises(TypeError):
            self.request_class('http://example.com', a_function, errback='a_function')

    def test_from_curl(self):
        # Note: more curated tests regarding curl conversion are in
        # `test_utils_curl.py`
        curl_command = (
            "curl 'http://httpbin.org/post' -X POST -H 'Cookie: _gauges_unique"
            "_year=1; _gauges_unique=1; _gauges_unique_month=1; _gauges_unique"
            "_hour=1; _gauges_unique_day=1' -H 'Origin: http://httpbin.org' -H"
            " 'Accept-Encoding: gzip, deflate' -H 'Accept-Language: en-US,en;q"
            "=0.9,ru;q=0.8,es;q=0.7' -H 'Upgrade-Insecure-Requests: 1' -H 'Use"
            "r-Agent: Mozilla/5.0 (X11; Linux x86_64) AppleWebKit/537.36 (KHTM"
            "L, like Gecko) Ubuntu Chromium/62.0.3202.75 Chrome/62.0.3202.75 S"
            "afari/537.36' -H 'Content-Type: application /x-www-form-urlencode"
            "d' -H 'Accept: text/html,application/xhtml+xml,application/xml;q="
            "0.9,image/webp,image/apng,*/*;q=0.8' -H 'Cache-Control: max-age=0"
            "' -H 'Referer: http://httpbin.org/forms/post' -H 'Connection: kee"
            "p-alive' --data 'custname=John+Smith&custtel=500&custemail=jsmith"
            "%40example.org&size=small&topping=cheese&topping=onion&delivery=1"
            "2%3A15&comments=' --compressed"
        )
        r = self.request_class.from_curl(curl_command)
        self.assertEqual(r.method, "POST")
        self.assertEqual(r.url, "http://httpbin.org/post")
        self.assertEqual(r.body,
                         b"custname=John+Smith&custtel=500&custemail=jsmith%40"
                         b"example.org&size=small&topping=cheese&topping=onion"
                         b"&delivery=12%3A15&comments=")
        self.assertEqual(r.cookies, {
            '_gauges_unique_year': '1',
            '_gauges_unique': '1',
            '_gauges_unique_month': '1',
            '_gauges_unique_hour': '1',
            '_gauges_unique_day': '1'
        })
        self.assertEqual(r.headers, {
            b'Origin': [b'http://httpbin.org'],
            b'Accept-Encoding': [b'gzip, deflate'],
            b'Accept-Language': [b'en-US,en;q=0.9,ru;q=0.8,es;q=0.7'],
            b'Upgrade-Insecure-Requests': [b'1'],
            b'User-Agent': [b'Mozilla/5.0 (X11; Linux x86_64) AppleWebKit/537.'
                            b'36 (KHTML, like Gecko) Ubuntu Chromium/62.0.3202'
                            b'.75 Chrome/62.0.3202.75 Safari/537.36'],
            b'Content-Type': [b'application /x-www-form-urlencoded'],
            b'Accept': [b'text/html,application/xhtml+xml,application/xml;q=0.'
                        b'9,image/webp,image/apng,*/*;q=0.8'],
            b'Cache-Control': [b'max-age=0'],
            b'Referer': [b'http://httpbin.org/forms/post'],
            b'Connection': [b'keep-alive']})

    def test_from_curl_with_kwargs(self):
        r = self.request_class.from_curl(
            'curl -X PATCH "http://example.org"',
            method="POST",
            meta={'key': 'value'}
        )
        self.assertEqual(r.method, "POST")
        self.assertEqual(r.meta, {"key": "value"})

    def test_from_curl_ignore_unknown_options(self):
        # By default: it works and ignores the unknown options: --foo and -z
        with warnings.catch_warnings():  # avoid warning when executing tests
            warnings.simplefilter('ignore')
            r = self.request_class.from_curl(
                'curl -X DELETE "http://example.org" --foo -z',
            )
            self.assertEqual(r.method, "DELETE")

        # If `ignore_unknon_options` is set to `False` it raises an error with
        # the unknown options: --foo and -z
        self.assertRaises(
            ValueError,
            lambda: self.request_class.from_curl(
                'curl -X PATCH "http://example.org" --foo -z',
                ignore_unknown_options=False,
            ),
        )


class FormRequestTest(RequestTest):

    request_class = FormRequest

    def assertQueryEqual(self, first, second, msg=None):
        first = to_unicode(first).split("&")
        second = to_unicode(second).split("&")
        return self.assertEqual(sorted(first), sorted(second), msg)

    def test_empty_formdata(self):
        r1 = self.request_class("http://www.example.com", formdata={})
        self.assertEqual(r1.body, b'')

    def test_default_encoding_bytes(self):
        # using default encoding (utf-8)
        data = {b'one': b'two', b'price': b'\xc2\xa3 100'}
        r2 = self.request_class("http://www.example.com", formdata=data)
        self.assertEqual(r2.method, 'POST')
        self.assertEqual(r2.encoding, 'utf-8')
        self.assertQueryEqual(r2.body, b'price=%C2%A3+100&one=two')
        self.assertEqual(r2.headers[b'Content-Type'], b'application/x-www-form-urlencoded')

    def test_default_encoding_textual_data(self):
        # using default encoding (utf-8)
        data = {u'µ one': u'two', u'price': u'£ 100'}
        r2 = self.request_class("http://www.example.com", formdata=data)
        self.assertEqual(r2.method, 'POST')
        self.assertEqual(r2.encoding, 'utf-8')
        self.assertQueryEqual(r2.body, b'price=%C2%A3+100&%C2%B5+one=two')
        self.assertEqual(r2.headers[b'Content-Type'], b'application/x-www-form-urlencoded')

    def test_default_encoding_mixed_data(self):
        # using default encoding (utf-8)
        data = {u'\u00b5one': b'two', b'price\xc2\xa3': u'\u00a3 100'}
        r2 = self.request_class("http://www.example.com", formdata=data)
        self.assertEqual(r2.method, 'POST')
        self.assertEqual(r2.encoding, 'utf-8')
        self.assertQueryEqual(r2.body, b'%C2%B5one=two&price%C2%A3=%C2%A3+100')
        self.assertEqual(r2.headers[b'Content-Type'], b'application/x-www-form-urlencoded')

    def test_custom_encoding_bytes(self):
        data = {b'\xb5 one': b'two', b'price': b'\xa3 100'}
        r2 = self.request_class("http://www.example.com", formdata=data,
                                    encoding='latin1')
        self.assertEqual(r2.method, 'POST')
        self.assertEqual(r2.encoding, 'latin1')
        self.assertQueryEqual(r2.body, b'price=%A3+100&%B5+one=two')
        self.assertEqual(r2.headers[b'Content-Type'], b'application/x-www-form-urlencoded')

    def test_custom_encoding_textual_data(self):
        data = {'price': u'£ 100'}
        r3 = self.request_class("http://www.example.com", formdata=data,
                                    encoding='latin1')
        self.assertEqual(r3.encoding, 'latin1')
        self.assertEqual(r3.body, b'price=%A3+100')

    def test_multi_key_values(self):
        # using multiples values for a single key
        data = {'price': u'\xa3 100', 'colours': ['red', 'blue', 'green']}
        r3 = self.request_class("http://www.example.com", formdata=data)
        self.assertQueryEqual(r3.body,
            b'colours=red&colours=blue&colours=green&price=%C2%A3+100')

    def test_from_response_post(self):
        response = _buildresponse(
            b"""<form action="post.php" method="POST">
            <input type="hidden" name="test" value="val1">
            <input type="hidden" name="test" value="val2">
            <input type="hidden" name="test2" value="xxx">
            </form>""",
            url="http://www.example.com/this/list.html")
        req = self.request_class.from_response(response,
                formdata={'one': ['two', 'three'], 'six': 'seven'})

        self.assertEqual(req.method, 'POST')
        self.assertEqual(req.headers[b'Content-type'], b'application/x-www-form-urlencoded')
        self.assertEqual(req.url, "http://www.example.com/this/post.php")
        fs = _qs(req)
        self.assertEqual(set(fs[b'test']), {b'val1', b'val2'})
        self.assertEqual(set(fs[b'one']), {b'two', b'three'})
        self.assertEqual(fs[b'test2'], [b'xxx'])
        self.assertEqual(fs[b'six'], [b'seven'])

    def test_from_response_post_nonascii_bytes_utf8(self):
        response = _buildresponse(
            b"""<form action="post.php" method="POST">
            <input type="hidden" name="test \xc2\xa3" value="val1">
            <input type="hidden" name="test \xc2\xa3" value="val2">
            <input type="hidden" name="test2" value="xxx \xc2\xb5">
            </form>""",
            url="http://www.example.com/this/list.html")
        req = self.request_class.from_response(response,
                formdata={'one': ['two', 'three'], 'six': 'seven'})

        self.assertEqual(req.method, 'POST')
        self.assertEqual(req.headers[b'Content-type'], b'application/x-www-form-urlencoded')
        self.assertEqual(req.url, "http://www.example.com/this/post.php")
        fs = _qs(req, to_unicode=True)
        self.assertEqual(set(fs[u'test £']), {u'val1', u'val2'})
        self.assertEqual(set(fs[u'one']), {u'two', u'three'})
        self.assertEqual(fs[u'test2'], [u'xxx µ'])
        self.assertEqual(fs[u'six'], [u'seven'])

    def test_from_response_post_nonascii_bytes_latin1(self):
        response = _buildresponse(
            b"""<form action="post.php" method="POST">
            <input type="hidden" name="test \xa3" value="val1">
            <input type="hidden" name="test \xa3" value="val2">
            <input type="hidden" name="test2" value="xxx \xb5">
            </form>""",
            url="http://www.example.com/this/list.html",
            encoding='latin1',
            )
        req = self.request_class.from_response(response,
                formdata={'one': ['two', 'three'], 'six': 'seven'})

        self.assertEqual(req.method, 'POST')
        self.assertEqual(req.headers[b'Content-type'], b'application/x-www-form-urlencoded')
        self.assertEqual(req.url, "http://www.example.com/this/post.php")
        fs = _qs(req, to_unicode=True, encoding='latin1')
        self.assertEqual(set(fs[u'test £']), {u'val1', u'val2'})
        self.assertEqual(set(fs[u'one']), {u'two', u'three'})
        self.assertEqual(fs[u'test2'], [u'xxx µ'])
        self.assertEqual(fs[u'six'], [u'seven'])

    def test_from_response_post_nonascii_unicode(self):
        response = _buildresponse(
            u"""<form action="post.php" method="POST">
            <input type="hidden" name="test £" value="val1">
            <input type="hidden" name="test £" value="val2">
            <input type="hidden" name="test2" value="xxx µ">
            </form>""",
            url="http://www.example.com/this/list.html")
        req = self.request_class.from_response(response,
                formdata={'one': ['two', 'three'], 'six': 'seven'})

        self.assertEqual(req.method, 'POST')
        self.assertEqual(req.headers[b'Content-type'], b'application/x-www-form-urlencoded')
        self.assertEqual(req.url, "http://www.example.com/this/post.php")
        fs = _qs(req, to_unicode=True)
        self.assertEqual(set(fs[u'test £']), {u'val1', u'val2'})
        self.assertEqual(set(fs[u'one']), {u'two', u'three'})
        self.assertEqual(fs[u'test2'], [u'xxx µ'])
        self.assertEqual(fs[u'six'], [u'seven'])

    def test_from_response_duplicate_form_key(self):
        response = _buildresponse(
                '<form></form>',
                url='http://www.example.com')
        req = self.request_class.from_response(response,
                method='GET',
                formdata=(('foo', 'bar'), ('foo', 'baz')))
        self.assertEqual(urlparse(req.url).hostname, 'www.example.com')
        self.assertEqual(urlparse(req.url).query, 'foo=bar&foo=baz')

    def test_from_response_override_duplicate_form_key(self):
        response = _buildresponse(
            """<form action="get.php" method="POST">
            <input type="hidden" name="one" value="1">
            <input type="hidden" name="two" value="3">
            </form>""")
        req = self.request_class.from_response(
            response,
            formdata=(('two', '2'), ('two', '4')))
        fs = _qs(req)
        self.assertEqual(fs[b'one'], [b'1'])
        self.assertEqual(fs[b'two'], [b'2', b'4'])

    def test_from_response_extra_headers(self):
        response = _buildresponse(
            """<form action="post.php" method="POST">
            <input type="hidden" name="test" value="val1">
            <input type="hidden" name="test" value="val2">
            <input type="hidden" name="test2" value="xxx">
            </form>""")
        req = self.request_class.from_response(response,
                formdata={'one': ['two', 'three'], 'six': 'seven'},
                headers={"Accept-Encoding": "gzip,deflate"})
        self.assertEqual(req.method, 'POST')
        self.assertEqual(req.headers['Content-type'], b'application/x-www-form-urlencoded')
        self.assertEqual(req.headers['Accept-Encoding'], b'gzip,deflate')

    def test_from_response_get(self):
        response = _buildresponse(
            """<form action="get.php" method="GET">
            <input type="hidden" name="test" value="val1">
            <input type="hidden" name="test" value="val2">
            <input type="hidden" name="test2" value="xxx">
            </form>""",
            url="http://www.example.com/this/list.html")
        r1 = self.request_class.from_response(response,
                formdata={'one': ['two', 'three'], 'six': 'seven'})
        self.assertEqual(r1.method, 'GET')
        self.assertEqual(urlparse(r1.url).hostname, "www.example.com")
        self.assertEqual(urlparse(r1.url).path, "/this/get.php")
        fs = _qs(r1)
        self.assertEqual(set(fs[b'test']), set([b'val1', b'val2']))
        self.assertEqual(set(fs[b'one']), set([b'two', b'three']))
        self.assertEqual(fs[b'test2'], [b'xxx'])
        self.assertEqual(fs[b'six'], [b'seven'])

    def test_from_response_override_params(self):
        response = _buildresponse(
            """<form action="get.php" method="POST">
            <input type="hidden" name="one" value="1">
            <input type="hidden" name="two" value="3">
            </form>""")
        req = self.request_class.from_response(response, formdata={'two': '2'})
        fs = _qs(req)
        self.assertEqual(fs[b'one'], [b'1'])
        self.assertEqual(fs[b'two'], [b'2'])

    def test_from_response_drop_params(self):
        response = _buildresponse(
            """<form action="get.php" method="POST">
            <input type="hidden" name="one" value="1">
            <input type="hidden" name="two" value="3">
            </form>""")
        req = self.request_class.from_response(response, formdata={'two': None})
        fs = _qs(req)
        self.assertEqual(fs[b'one'], [b'1'])
        self.assertNotIn(b'two', fs)

    def test_from_response_override_method(self):
        response = _buildresponse(
                '''<html><body>
                <form action="/app"></form>
                </body></html>''')
        request = FormRequest.from_response(response)
        self.assertEqual(request.method, 'GET')
        request = FormRequest.from_response(response, method='POST')
        self.assertEqual(request.method, 'POST')

    def test_from_response_override_url(self):
        response = _buildresponse(
                '''<html><body>
                <form action="/app"></form>
                </body></html>''')
        request = FormRequest.from_response(response)
        self.assertEqual(request.url, 'http://example.com/app')
        request = FormRequest.from_response(response, url='http://foo.bar/absolute')
        self.assertEqual(request.url, 'http://foo.bar/absolute')
        request = FormRequest.from_response(response, url='/relative')
        self.assertEqual(request.url, 'http://example.com/relative')

    def test_from_response_case_insensitive(self):
        response = _buildresponse(
            """<form action="get.php" method="GET">
            <input type="SuBmIt" name="clickable1" value="clicked1">
            <input type="iMaGe" name="i1" src="http://my.image.org/1.jpg">
            <input type="submit" name="clickable2" value="clicked2">
            </form>""")
        req = self.request_class.from_response(response)
        fs = _qs(req)
        self.assertEqual(fs[b'clickable1'], [b'clicked1'])
        self.assertFalse(b'i1' in fs, fs)  # xpath in _get_inputs()
        self.assertFalse(b'clickable2' in fs, fs)  # xpath in _get_clickable()

    def test_from_response_submit_first_clickable(self):
        response = _buildresponse(
            """<form action="get.php" method="GET">
            <input type="submit" name="clickable1" value="clicked1">
            <input type="hidden" name="one" value="1">
            <input type="hidden" name="two" value="3">
            <input type="submit" name="clickable2" value="clicked2">
            </form>""")
        req = self.request_class.from_response(response, formdata={'two': '2'})
        fs = _qs(req)
        self.assertEqual(fs[b'clickable1'], [b'clicked1'])
        self.assertFalse(b'clickable2' in fs, fs)
        self.assertEqual(fs[b'one'], [b'1'])
        self.assertEqual(fs[b'two'], [b'2'])

    def test_from_response_submit_not_first_clickable(self):
        response = _buildresponse(
            """<form action="get.php" method="GET">
            <input type="submit" name="clickable1" value="clicked1">
            <input type="hidden" name="one" value="1">
            <input type="hidden" name="two" value="3">
            <input type="submit" name="clickable2" value="clicked2">
            </form>""")
        req = self.request_class.from_response(response, formdata={'two': '2'}, \
                                              clickdata={'name': 'clickable2'})
        fs = _qs(req)
        self.assertEqual(fs[b'clickable2'], [b'clicked2'])
        self.assertFalse(b'clickable1' in fs, fs)
        self.assertEqual(fs[b'one'], [b'1'])
        self.assertEqual(fs[b'two'], [b'2'])

    def test_from_response_dont_submit_image_as_input(self):
        response = _buildresponse(
            """<form>
            <input type="hidden" name="i1" value="i1v">
            <input type="image" name="i2" src="http://my.image.org/1.jpg">
            <input type="submit" name="i3" value="i3v">
            </form>""")
        req = self.request_class.from_response(response, dont_click=True)
        fs = _qs(req)
        self.assertEqual(fs, {b'i1': [b'i1v']})

    def test_from_response_dont_submit_reset_as_input(self):
        response = _buildresponse(
            """<form>
            <input type="hidden" name="i1" value="i1v">
            <input type="text" name="i2" value="i2v">
            <input type="reset" name="resetme">
            <input type="submit" name="i3" value="i3v">
            </form>""")
        req = self.request_class.from_response(response, dont_click=True)
        fs = _qs(req)
        self.assertEqual(fs, {b'i1': [b'i1v'], b'i2': [b'i2v']})

    def test_from_response_clickdata_does_not_ignore_image(self):
        response = _buildresponse(
            """<form>
            <input type="text" name="i1" value="i1v">
            <input id="image" name="i2" type="image" value="i2v" alt="Login" src="http://my.image.org/1.jpg">
            </form>""")
        req = self.request_class.from_response(response)
        fs = _qs(req)
        self.assertEqual(fs, {b'i1': [b'i1v'], b'i2': [b'i2v']})

    def test_from_response_multiple_clickdata(self):
        response = _buildresponse(
            """<form action="get.php" method="GET">
            <input type="submit" name="clickable" value="clicked1">
            <input type="submit" name="clickable" value="clicked2">
            <input type="hidden" name="one" value="clicked1">
            <input type="hidden" name="two" value="clicked2">
            </form>""")
        req = self.request_class.from_response(response, \
                clickdata={u'name': u'clickable', u'value': u'clicked2'})
        fs = _qs(req)
        self.assertEqual(fs[b'clickable'], [b'clicked2'])
        self.assertEqual(fs[b'one'], [b'clicked1'])
        self.assertEqual(fs[b'two'], [b'clicked2'])

    def test_from_response_unicode_clickdata(self):
        response = _buildresponse(
            u"""<form action="get.php" method="GET">
            <input type="submit" name="price in \u00a3" value="\u00a3 1000">
            <input type="submit" name="price in \u20ac" value="\u20ac 2000">
            <input type="hidden" name="poundsign" value="\u00a3">
            <input type="hidden" name="eurosign" value="\u20ac">
            </form>""")
        req = self.request_class.from_response(response, \
                clickdata={u'name': u'price in \u00a3'})
        fs = _qs(req, to_unicode=True)
        self.assertTrue(fs[u'price in \u00a3'])

    def test_from_response_unicode_clickdata_latin1(self):
        response = _buildresponse(
            u"""<form action="get.php" method="GET">
            <input type="submit" name="price in \u00a3" value="\u00a3 1000">
            <input type="submit" name="price in \u00a5" value="\u00a5 2000">
            <input type="hidden" name="poundsign" value="\u00a3">
            <input type="hidden" name="yensign" value="\u00a5">
            </form>""",
            encoding='latin1')
        req = self.request_class.from_response(response, \
                clickdata={u'name': u'price in \u00a5'})
        fs = _qs(req, to_unicode=True, encoding='latin1')
        self.assertTrue(fs[u'price in \u00a5'])

    def test_from_response_multiple_forms_clickdata(self):
        response = _buildresponse(
            """<form name="form1">
            <input type="submit" name="clickable" value="clicked1">
            <input type="hidden" name="field1" value="value1">
            </form>
            <form name="form2">
            <input type="submit" name="clickable" value="clicked2">
            <input type="hidden" name="field2" value="value2">
            </form>
            """)
        req = self.request_class.from_response(response, formname='form2', \
                clickdata={u'name': u'clickable'})
        fs = _qs(req)
        self.assertEqual(fs[b'clickable'], [b'clicked2'])
        self.assertEqual(fs[b'field2'], [b'value2'])
        self.assertFalse(b'field1' in fs, fs)

    def test_from_response_override_clickable(self):
        response = _buildresponse('''<form><input type="submit" name="clickme" value="one"> </form>''')
        req = self.request_class.from_response(response, \
                formdata={'clickme': 'two'}, clickdata={'name': 'clickme'})
        fs = _qs(req)
        self.assertEqual(fs[b'clickme'], [b'two'])

    def test_from_response_dont_click(self):
        response = _buildresponse(
            """<form action="get.php" method="GET">
            <input type="submit" name="clickable1" value="clicked1">
            <input type="hidden" name="one" value="1">
            <input type="hidden" name="two" value="3">
            <input type="submit" name="clickable2" value="clicked2">
            </form>""")
        r1 = self.request_class.from_response(response, dont_click=True)
        fs = _qs(r1)
        self.assertFalse(b'clickable1' in fs, fs)
        self.assertFalse(b'clickable2' in fs, fs)

    def test_from_response_ambiguous_clickdata(self):
        response = _buildresponse(
            """
            <form action="get.php" method="GET">
            <input type="submit" name="clickable1" value="clicked1">
            <input type="hidden" name="one" value="1">
            <input type="hidden" name="two" value="3">
            <input type="submit" name="clickable2" value="clicked2">
            </form>""")
        self.assertRaises(ValueError, self.request_class.from_response,
                          response, clickdata={'type': 'submit'})

    def test_from_response_non_matching_clickdata(self):
        response = _buildresponse(
            """<form>
            <input type="submit" name="clickable" value="clicked">
            </form>""")
        self.assertRaises(ValueError, self.request_class.from_response,
                          response, clickdata={'nonexistent': 'notme'})

    def test_from_response_nr_index_clickdata(self):
        response = _buildresponse(
            """<form>
            <input type="submit" name="clickable1" value="clicked1">
            <input type="submit" name="clickable2" value="clicked2">
            </form>
            """)
        req = self.request_class.from_response(response, clickdata={'nr': 1})
        fs = _qs(req)
        self.assertIn(b'clickable2', fs)
        self.assertNotIn(b'clickable1', fs)

    def test_from_response_invalid_nr_index_clickdata(self):
        response = _buildresponse(
            """<form>
            <input type="submit" name="clickable" value="clicked">
            </form>
            """)
        self.assertRaises(ValueError, self.request_class.from_response,
                          response, clickdata={'nr': 1})

    def test_from_response_errors_noform(self):
        response = _buildresponse("""<html></html>""")
        self.assertRaises(ValueError, self.request_class.from_response, response)

    def test_from_response_invalid_html5(self):
        response = _buildresponse("""<!DOCTYPE html><body></html><form>"""
                                  """<input type="text" name="foo" value="xxx">"""
                                  """</form></body></html>""")
        req = self.request_class.from_response(response, formdata={'bar': 'buz'})
        fs = _qs(req)
        self.assertEqual(fs, {b'foo': [b'xxx'], b'bar': [b'buz']})

    def test_from_response_errors_formnumber(self):
        response = _buildresponse(
            """<form action="get.php" method="GET">
            <input type="hidden" name="test" value="val1">
            <input type="hidden" name="test" value="val2">
            <input type="hidden" name="test2" value="xxx">
            </form>""")
        self.assertRaises(IndexError, self.request_class.from_response, response, formnumber=1)

    def test_from_response_noformname(self):
        response = _buildresponse(
            """<form action="post.php" method="POST">
            <input type="hidden" name="one" value="1">
            <input type="hidden" name="two" value="2">
            </form>""")
        r1 = self.request_class.from_response(response, formdata={'two': '3'})
        self.assertEqual(r1.method, 'POST')
        self.assertEqual(r1.headers['Content-type'], b'application/x-www-form-urlencoded')
        fs = _qs(r1)
        self.assertEqual(fs, {b'one': [b'1'], b'two': [b'3']})

    def test_from_response_formname_exists(self):
        response = _buildresponse(
            """<form action="post.php" method="POST">
            <input type="hidden" name="one" value="1">
            <input type="hidden" name="two" value="2">
            </form>
            <form name="form2" action="post.php" method="POST">
            <input type="hidden" name="three" value="3">
            <input type="hidden" name="four" value="4">
            </form>""")
        r1 = self.request_class.from_response(response, formname="form2")
        self.assertEqual(r1.method, 'POST')
        fs = _qs(r1)
        self.assertEqual(fs, {b'four': [b'4'], b'three': [b'3']})

    def test_from_response_formname_notexist(self):
        response = _buildresponse(
            """<form name="form1" action="post.php" method="POST">
            <input type="hidden" name="one" value="1">
            </form>
            <form name="form2" action="post.php" method="POST">
            <input type="hidden" name="two" value="2">
            </form>""")
        r1 = self.request_class.from_response(response, formname="form3")
        self.assertEqual(r1.method, 'POST')
        fs = _qs(r1)
        self.assertEqual(fs, {b'one': [b'1']})

    def test_from_response_formname_errors_formnumber(self):
        response = _buildresponse(
            """<form name="form1" action="post.php" method="POST">
            <input type="hidden" name="one" value="1">
            </form>
            <form name="form2" action="post.php" method="POST">
            <input type="hidden" name="two" value="2">
            </form>""")
        self.assertRaises(IndexError, self.request_class.from_response, \
                          response, formname="form3", formnumber=2)

    def test_from_response_formid_exists(self):
        response = _buildresponse(
            """<form action="post.php" method="POST">
            <input type="hidden" name="one" value="1">
            <input type="hidden" name="two" value="2">
            </form>
            <form id="form2" action="post.php" method="POST">
            <input type="hidden" name="three" value="3">
            <input type="hidden" name="four" value="4">
            </form>""")
        r1 = self.request_class.from_response(response, formid="form2")
        self.assertEqual(r1.method, 'POST')
        fs = _qs(r1)
        self.assertEqual(fs, {b'four': [b'4'], b'three': [b'3']})

    def test_from_response_formname_notexists_fallback_formid(self):
        response = _buildresponse(
            """<form action="post.php" method="POST">
            <input type="hidden" name="one" value="1">
            <input type="hidden" name="two" value="2">
            </form>
            <form id="form2" name="form2" action="post.php" method="POST">
            <input type="hidden" name="three" value="3">
            <input type="hidden" name="four" value="4">
            </form>""")
        r1 = self.request_class.from_response(response, formname="form3", formid="form2")
        self.assertEqual(r1.method, 'POST')
        fs = _qs(r1)
        self.assertEqual(fs, {b'four': [b'4'], b'three': [b'3']})

    def test_from_response_formid_notexist(self):
        response = _buildresponse(
            """<form id="form1" action="post.php" method="POST">
            <input type="hidden" name="one" value="1">
            </form>
            <form id="form2" action="post.php" method="POST">
            <input type="hidden" name="two" value="2">
            </form>""")
        r1 = self.request_class.from_response(response, formid="form3")
        self.assertEqual(r1.method, 'POST')
        fs = _qs(r1)
        self.assertEqual(fs, {b'one': [b'1']})

    def test_from_response_formid_errors_formnumber(self):
        response = _buildresponse(
            """<form id="form1" action="post.php" method="POST">
            <input type="hidden" name="one" value="1">
            </form>
            <form id="form2" name="form2" action="post.php" method="POST">
            <input type="hidden" name="two" value="2">
            </form>""")
        self.assertRaises(IndexError, self.request_class.from_response, \
                          response, formid="form3", formnumber=2)

    def test_from_response_select(self):
        res = _buildresponse(
            '''<form>
            <select name="i1">
                <option value="i1v1">option 1</option>
                <option value="i1v2" selected>option 2</option>
            </select>
            <select name="i2">
                <option value="i2v1">option 1</option>
                <option value="i2v2">option 2</option>
            </select>
            <select>
                <option value="i3v1">option 1</option>
                <option value="i3v2">option 2</option>
            </select>
            <select name="i4" multiple>
                <option value="i4v1">option 1</option>
                <option value="i4v2" selected>option 2</option>
                <option value="i4v3" selected>option 3</option>
            </select>
            <select name="i5" multiple>
                <option value="i5v1">option 1</option>
                <option value="i5v2">option 2</option>
            </select>
            <select name="i6"></select>
            <select name="i7"/>
            </form>''')
        req = self.request_class.from_response(res)
        fs = _qs(req, to_unicode=True)
        self.assertEqual(fs, {'i1': ['i1v2'], 'i2': ['i2v1'], 'i4': ['i4v2', 'i4v3']})

    def test_from_response_radio(self):
        res = _buildresponse(
            '''<form>
            <input type="radio" name="i1" value="i1v1">
            <input type="radio" name="i1" value="iv2" checked>
            <input type="radio" name="i2" checked>
            <input type="radio" name="i2">
            <input type="radio" name="i3" value="i3v1">
            <input type="radio" name="i3">
            <input type="radio" value="i4v1">
            <input type="radio">
            </form>''')
        req = self.request_class.from_response(res)
        fs = _qs(req)
        self.assertEqual(fs, {b'i1': [b'iv2'], b'i2': [b'on']})

    def test_from_response_checkbox(self):
        res = _buildresponse(
            '''<form>
            <input type="checkbox" name="i1" value="i1v1">
            <input type="checkbox" name="i1" value="iv2" checked>
            <input type="checkbox" name="i2" checked>
            <input type="checkbox" name="i2">
            <input type="checkbox" name="i3" value="i3v1">
            <input type="checkbox" name="i3">
            <input type="checkbox" value="i4v1">
            <input type="checkbox">
            </form>''')
        req = self.request_class.from_response(res)
        fs = _qs(req)
        self.assertEqual(fs, {b'i1': [b'iv2'], b'i2': [b'on']})

    def test_from_response_input_text(self):
        res = _buildresponse(
            '''<form>
            <input type="text" name="i1" value="i1v1">
            <input type="text" name="i2">
            <input type="text" value="i3v1">
            <input type="text">
            <input name="i4" value="i4v1">
            </form>''')
        req = self.request_class.from_response(res)
        fs = _qs(req)
        self.assertEqual(fs, {b'i1': [b'i1v1'], b'i2': [b''], b'i4': [b'i4v1']})

    def test_from_response_input_hidden(self):
        res = _buildresponse(
            '''<form>
            <input type="hidden" name="i1" value="i1v1">
            <input type="hidden" name="i2">
            <input type="hidden" value="i3v1">
            <input type="hidden">
            </form>''')
        req = self.request_class.from_response(res)
        fs = _qs(req)
        self.assertEqual(fs, {b'i1': [b'i1v1'], b'i2': [b'']})

    def test_from_response_input_textarea(self):
        res = _buildresponse(
            '''<form>
            <textarea name="i1">i1v</textarea>
            <textarea name="i2"></textarea>
            <textarea name="i3"/>
            <textarea>i4v</textarea>
            </form>''')
        req = self.request_class.from_response(res)
        fs = _qs(req)
        self.assertEqual(fs, {b'i1': [b'i1v'], b'i2': [b''], b'i3': [b'']})

    def test_from_response_descendants(self):
        res = _buildresponse(
            '''<form>
            <div>
              <fieldset>
                <input type="text" name="i1">
                <select name="i2">
                    <option value="v1" selected>
                </select>
              </fieldset>
              <input type="radio" name="i3" value="i3v2" checked>
              <input type="checkbox" name="i4" value="i4v2" checked>
              <textarea name="i5"></textarea>
              <input type="hidden" name="h1" value="h1v">
              </div>
            <input type="hidden" name="h2" value="h2v">
            </form>''')
        req = self.request_class.from_response(res)
        fs = _qs(req)
        self.assertEqual(set(fs), set([b'h2', b'i2', b'i1', b'i3', b'h1', b'i5', b'i4']))

    def test_from_response_xpath(self):
        response = _buildresponse(
            """<form action="post.php" method="POST">
            <input type="hidden" name="one" value="1">
            <input type="hidden" name="two" value="2">
            </form>
            <form action="post2.php" method="POST">
            <input type="hidden" name="three" value="3">
            <input type="hidden" name="four" value="4">
            </form>""")
        r1 = self.request_class.from_response(response, formxpath="//form[@action='post.php']")
        fs = _qs(r1)
        self.assertEqual(fs[b'one'], [b'1'])

        r1 = self.request_class.from_response(response, formxpath="//form/input[@name='four']")
        fs = _qs(r1)
        self.assertEqual(fs[b'three'], [b'3'])

        self.assertRaises(ValueError, self.request_class.from_response,
                          response, formxpath="//form/input[@name='abc']")

    def test_from_response_unicode_xpath(self):
        response = _buildresponse(b'<form name="\xd1\x8a"></form>')
        r = self.request_class.from_response(response, formxpath=u"//form[@name='\u044a']")
        fs = _qs(r)
        self.assertEqual(fs, {})

        xpath = u"//form[@name='\u03b1']"
        self.assertRaisesRegex(ValueError, re.escape(xpath),
                               self.request_class.from_response,
                               response, formxpath=xpath)

    def test_from_response_button_submit(self):
        response = _buildresponse(
            """<form action="post.php" method="POST">
            <input type="hidden" name="test1" value="val1">
            <input type="hidden" name="test2" value="val2">
            <button type="submit" name="button1" value="submit1">Submit</button>
            </form>""",
            url="http://www.example.com/this/list.html")
        req = self.request_class.from_response(response)
        self.assertEqual(req.method, 'POST')
        self.assertEqual(req.headers['Content-type'], b'application/x-www-form-urlencoded')
        self.assertEqual(req.url, "http://www.example.com/this/post.php")
        fs = _qs(req)
        self.assertEqual(fs[b'test1'], [b'val1'])
        self.assertEqual(fs[b'test2'], [b'val2'])
        self.assertEqual(fs[b'button1'], [b'submit1'])

    def test_from_response_button_notype(self):
        response = _buildresponse(
            """<form action="post.php" method="POST">
            <input type="hidden" name="test1" value="val1">
            <input type="hidden" name="test2" value="val2">
            <button name="button1" value="submit1">Submit</button>
            </form>""",
            url="http://www.example.com/this/list.html")
        req = self.request_class.from_response(response)
        self.assertEqual(req.method, 'POST')
        self.assertEqual(req.headers['Content-type'], b'application/x-www-form-urlencoded')
        self.assertEqual(req.url, "http://www.example.com/this/post.php")
        fs = _qs(req)
        self.assertEqual(fs[b'test1'], [b'val1'])
        self.assertEqual(fs[b'test2'], [b'val2'])
        self.assertEqual(fs[b'button1'], [b'submit1'])

    def test_from_response_submit_novalue(self):
        response = _buildresponse(
            """<form action="post.php" method="POST">
            <input type="hidden" name="test1" value="val1">
            <input type="hidden" name="test2" value="val2">
            <input type="submit" name="button1">Submit</button>
            </form>""",
            url="http://www.example.com/this/list.html")
        req = self.request_class.from_response(response)
        self.assertEqual(req.method, 'POST')
        self.assertEqual(req.headers['Content-type'], b'application/x-www-form-urlencoded')
        self.assertEqual(req.url, "http://www.example.com/this/post.php")
        fs = _qs(req)
        self.assertEqual(fs[b'test1'], [b'val1'])
        self.assertEqual(fs[b'test2'], [b'val2'])
        self.assertEqual(fs[b'button1'], [b''])

    def test_from_response_button_novalue(self):
        response = _buildresponse(
            """<form action="post.php" method="POST">
            <input type="hidden" name="test1" value="val1">
            <input type="hidden" name="test2" value="val2">
            <button type="submit" name="button1">Submit</button>
            </form>""",
            url="http://www.example.com/this/list.html")
        req = self.request_class.from_response(response)
        self.assertEqual(req.method, 'POST')
        self.assertEqual(req.headers['Content-type'], b'application/x-www-form-urlencoded')
        self.assertEqual(req.url, "http://www.example.com/this/post.php")
        fs = _qs(req)
        self.assertEqual(fs[b'test1'], [b'val1'])
        self.assertEqual(fs[b'test2'], [b'val2'])
        self.assertEqual(fs[b'button1'], [b''])

    def test_html_base_form_action(self):
        response = _buildresponse(
            """
            <html>
                <head>
                    <base href=" http://b.com/">
                </head>
                <body>
                    <form action="test_form">
                    </form>
                </body>
            </html>
            """,
            url='http://a.com/'
        )
        req = self.request_class.from_response(response)
        self.assertEqual(req.url, 'http://b.com/test_form')

    def test_spaces_in_action(self):
        resp = _buildresponse('<body><form action=" path\n"></form></body>')
        req = self.request_class.from_response(resp)
        self.assertEqual(req.url, 'http://example.com/path')

    def test_from_response_css(self):
        response = _buildresponse(
            """<form action="post.php" method="POST">
            <input type="hidden" name="one" value="1">
            <input type="hidden" name="two" value="2">
            </form>
            <form action="post2.php" method="POST">
            <input type="hidden" name="three" value="3">
            <input type="hidden" name="four" value="4">
            </form>""")
        r1 = self.request_class.from_response(response, formcss="form[action='post.php']")
        fs = _qs(r1)
        self.assertEqual(fs[b'one'], [b'1'])

        r1 = self.request_class.from_response(response, formcss="input[name='four']")
        fs = _qs(r1)
        self.assertEqual(fs[b'three'], [b'3'])

        self.assertRaises(ValueError, self.request_class.from_response,
                          response, formcss="input[name='abc']")

    def test_from_response_valid_form_methods(self):
        body = """<form action="post.php" method="%s">
            <input type="hidden" name="one" value="1">
            </form>"""

        for method in self.request_class.valid_form_methods:
            response = _buildresponse(body % method)
            r = self.request_class.from_response(response)
            self.assertEqual(r.method, method)

        response = _buildresponse(body % 'UNKNOWN')
        r = self.request_class.from_response(response)
        self.assertEqual(r.method, 'GET')


def _buildresponse(body, **kwargs):
    kwargs.setdefault('body', body)
    kwargs.setdefault('url', 'http://example.com')
    kwargs.setdefault('encoding', 'utf-8')
    return HtmlResponse(**kwargs)


def _qs(req, encoding='utf-8', to_unicode=False):
    if req.method == 'POST':
        qs = req.body
    else:
        qs = req.url.partition('?')[2]
    uqs = unquote_to_bytes(qs)
    if to_unicode:
        uqs = uqs.decode(encoding)
    return parse_qs(uqs, True)


class XmlRpcRequestTest(RequestTest):

    request_class = XmlRpcRequest
    default_method = 'POST'
    default_headers = {b'Content-Type': [b'text/xml']}

    def _test_request(self, **kwargs):
        r = self.request_class('http://scrapytest.org/rpc2', **kwargs)
        self.assertEqual(r.headers[b'Content-Type'], b'text/xml')
        self.assertEqual(r.body,
                         to_bytes(xmlrpc.client.dumps(**kwargs),
                                  encoding=kwargs.get('encoding', 'utf-8')))
        self.assertEqual(r.method, 'POST')
        self.assertEqual(r.encoding, kwargs.get('encoding', 'utf-8'))
        self.assertTrue(r.dont_filter, True)

    def test_xmlrpc_dumps(self):
        self._test_request(params=('value',))
        self._test_request(params=('username', 'password'), methodname='login')
        self._test_request(params=('response', ), methodresponse='login')
        self._test_request(params=(u'pas£',), encoding='utf-8')
        self._test_request(params=(None,), allow_none=1)
        self.assertRaises(TypeError, self._test_request)
        self.assertRaises(TypeError, self._test_request, params=(None,))

    def test_latin1(self):
        self._test_request(params=(u'pas£',), encoding='latin1')


class JsonRequestTest(RequestTest):
    request_class = JsonRequest
    default_method = 'GET'
    default_headers = {b'Content-Type': [b'application/json'], b'Accept': [b'application/json, text/javascript, */*; q=0.01']}

    def setUp(self):
        warnings.simplefilter("always")
        super(JsonRequestTest, self).setUp()

    def test_data(self):
        r1 = self.request_class(url="http://www.example.com/")
        self.assertEqual(r1.body, b'')

        body = b'body'
        r2 = self.request_class(url="http://www.example.com/", body=body)
        self.assertEqual(r2.body, body)

        data = {
            'name': 'value',
        }
        r3 = self.request_class(url="http://www.example.com/", data=data)
        self.assertEqual(r3.body, to_bytes(json.dumps(data)))

        # empty data
        r4 = self.request_class(url="http://www.example.com/", data=[])
        self.assertEqual(r4.body, to_bytes(json.dumps([])))

    def test_data_method(self):
        # data is not passed
        r1 = self.request_class(url="http://www.example.com/")
        self.assertEqual(r1.method, 'GET')

        body = b'body'
        r2 = self.request_class(url="http://www.example.com/", body=body)
        self.assertEqual(r2.method, 'GET')

        data = {
            'name': 'value',
        }
        r3 = self.request_class(url="http://www.example.com/", data=data)
        self.assertEqual(r3.method, 'POST')

        # method passed explicitly
        r4 = self.request_class(url="http://www.example.com/", data=data, method='GET')
        self.assertEqual(r4.method, 'GET')

        r5 = self.request_class(url="http://www.example.com/", data=[])
        self.assertEqual(r5.method, 'POST')

    def test_body_data(self):
        """ passing both body and data should result a warning """
        body = b'body'
        data = {
            'name': 'value',
        }
        with warnings.catch_warnings(record=True) as _warnings:
            r5 = self.request_class(url="http://www.example.com/", body=body, data=data)
            self.assertEqual(r5.body, body)
            self.assertEqual(r5.method, 'GET')
            self.assertEqual(len(_warnings), 1)
            self.assertIn('data will be ignored', str(_warnings[0].message))

    def test_empty_body_data(self):
        """ passing any body value and data should result a warning """
        data = {
            'name': 'value',
        }
        with warnings.catch_warnings(record=True) as _warnings:
            r6 = self.request_class(url="http://www.example.com/", body=b'', data=data)
            self.assertEqual(r6.body, b'')
            self.assertEqual(r6.method, 'GET')
            self.assertEqual(len(_warnings), 1)
            self.assertIn('data will be ignored', str(_warnings[0].message))

    def test_body_none_data(self):
        data = {
            'name': 'value',
        }
        with warnings.catch_warnings(record=True) as _warnings:
            r7 = self.request_class(url="http://www.example.com/", body=None, data=data)
            self.assertEqual(r7.body, to_bytes(json.dumps(data)))
            self.assertEqual(r7.method, 'POST')
            self.assertEqual(len(_warnings), 0)

    def test_body_data_none(self):
        with warnings.catch_warnings(record=True) as _warnings:
            r8 = self.request_class(url="http://www.example.com/", body=None, data=None)
            self.assertEqual(r8.method, 'GET')
            self.assertEqual(len(_warnings), 0)

    def test_dumps_sort_keys(self):
        """ Test that sort_keys=True is passed to json.dumps by default """
        data = {
            'name': 'value',
        }
        with mock.patch('json.dumps', return_value=b'') as mock_dumps:
            self.request_class(url="http://www.example.com/", data=data)
            kwargs = mock_dumps.call_args[1]
            self.assertEqual(kwargs['sort_keys'], True)

    def test_dumps_kwargs(self):
        """ Test that dumps_kwargs are passed to json.dumps """
        data = {
            'name': 'value',
        }
        dumps_kwargs = {
            'ensure_ascii': True,
            'allow_nan': True,
        }
        with mock.patch('json.dumps', return_value=b'') as mock_dumps:
            self.request_class(url="http://www.example.com/", data=data, dumps_kwargs=dumps_kwargs)
            kwargs = mock_dumps.call_args[1]
            self.assertEqual(kwargs['ensure_ascii'], True)
            self.assertEqual(kwargs['allow_nan'], True)

    def test_replace_data(self):
        data1 = {
            'name1': 'value1',
        }
        data2 = {
            'name2': 'value2',
        }
        r1 = self.request_class(url="http://www.example.com/", data=data1)
        r2 = r1.replace(data=data2)
        self.assertEqual(r2.body, to_bytes(json.dumps(data2)))

    def test_replace_sort_keys(self):
        """ Test that replace provides sort_keys=True to json.dumps """
        data1 = {
            'name1': 'value1',
        }
        data2 = {
            'name2': 'value2',
        }
        r1 = self.request_class(url="http://www.example.com/", data=data1)
        with mock.patch('json.dumps', return_value=b'') as mock_dumps:
            r1.replace(data=data2)
            kwargs = mock_dumps.call_args[1]
            self.assertEqual(kwargs['sort_keys'], True)

    def test_replace_dumps_kwargs(self):
        """ Test that dumps_kwargs are provided to json.dumps when replace is called """
        data1 = {
            'name1': 'value1',
        }
        data2 = {
            'name2': 'value2',
        }
        dumps_kwargs = {
            'ensure_ascii': True,
            'allow_nan': True,
        }
        r1 = self.request_class(url="http://www.example.com/", data=data1, dumps_kwargs=dumps_kwargs)
        with mock.patch('json.dumps', return_value=b'') as mock_dumps:
            r1.replace(data=data2)
            kwargs = mock_dumps.call_args[1]
            self.assertEqual(kwargs['ensure_ascii'], True)
            self.assertEqual(kwargs['allow_nan'], True)

    def tearDown(self):
        warnings.resetwarnings()
        super(JsonRequestTest, self).tearDown()


if __name__ == "__main__":
    unittest.main()<|MERGE_RESOLUTION|>--- conflicted
+++ resolved
@@ -3,14 +3,8 @@
 import json
 import xmlrpc.client
 import warnings
-<<<<<<< HEAD
 from unittest import mock
 from urllib.parse import parse_qs, unquote_to_bytes, urlparse
-=======
-
-from six.moves import xmlrpc_client as xmlrpclib
-from six.moves.urllib.parse import urlparse, parse_qs
->>>>>>> 16e0636d
 
 from scrapy.http import Request, FormRequest, XmlRpcRequest, JsonRequest, Headers, HtmlResponse
 from scrapy.utils.python import to_bytes, to_unicode
